--- conflicted
+++ resolved
@@ -536,7 +536,6 @@
 {
     dispatch_semaphore_wait(m_InflightSemaphore, DISPATCH_TIME_FOREVER);
 
-    
     Vertex fulltriangle[] = {
         { {-1, -1}, {0, 0} },
         { { 3, -1}, {2, 0} },
@@ -558,11 +557,7 @@
     pass.colorAttachments[0].texture = surface.texture;
 
     encoder = [command_buffer renderCommandEncoderWithDescriptor:pass];
-<<<<<<< HEAD
-    
-=======
-
->>>>>>> 8d830301
+
     std::vector<char> vertices(num_frac*sizeof(float)*24);
     auto* data = vertices.data();
     for (int i = 0; i < num_frac; ++i)
@@ -589,16 +584,6 @@
     vertex_buffer.copy_into_buffer(data, size);
     id<MTLBuffer> gpu_buffer = vertex_buffer.get_gpu_buffer(command_buffer);
     [encoder setVertexBuffer:gpu_buffer offset:0 atIndex:0];
-<<<<<<< HEAD
-    for (int i = 0; i < num_frac; i++) {
-        [encoder setRenderPipelineState:pipeline_state];
-        [encoder setFragmentTexture:texture atIndex:0];
-        
-        [encoder setCullMode:MTLCullModeNone];
-
-        [encoder setVertexBufferOffset:i*sizeof(4)*24 atIndex:0];
-        [encoder drawPrimitives:MTLPrimitiveTypeTriangle vertexStart:0 vertexCount:6];
-=======
     for (int k = 0; k < 5; k++) {
         for (int i = 0; i < num_frac; i++) {
             [encoder setRenderPipelineState:pipeline_state];
@@ -613,9 +598,7 @@
             [encoder setVertexBuffer:gpu_buffer offset:i*24*sizeof(float) atIndex:0];
             [encoder drawPrimitives:MTLPrimitiveTypeTriangle vertexStart:0 vertexCount:6];
         }
->>>>>>> 8d830301
-    }
-    
+    }
     
     [encoder endEncoding];
     
